--- conflicted
+++ resolved
@@ -1,8 +1,4 @@
-<<<<<<< HEAD
 """Default configuration values and environment variable overrides for the agent."""
-=======
-\"""Default configuration values and environment variable overrides for the agent."""
->>>>>>> c8bf9b87
 import logging
 import os
 import uuid
@@ -10,7 +6,13 @@
 
 from dotenv import load_dotenv
 
+
+from dotenv import load_dotenv
+
 from shared_models import setup_logging
+
+# Load environment variables from .env file, if it exists
+load_dotenv()
 
 # Load environment variables from .env file, if it exists
 load_dotenv()
@@ -21,29 +23,46 @@
 
 # --- Default Configuration Values ---
 
+setup_logging()
+logger = logging.getLogger(__name__)
+
+# --- Default Configuration Values ---
+
 # Interval in seconds for sending status updates to the server
 AGENT_STATUS_UPDATE_INTERVAL: int = 45
+AGENT_STATUS_UPDATE_INTERVAL: int = 45
 
 # Sleep duration in seconds for the main agent loop when idle
 AGENT_MAIN_LOOP_SLEEP: float = 5.0
+# Sleep duration in seconds for the main agent loop when idle
+AGENT_MAIN_LOOP_SLEEP: float = 5.0
 
 # Sleep duration in seconds when the message consumer is paused
 AGENT_PAUSED_CONSUMER_SLEEP: float = 0.1
+AGENT_PAUSED_CONSUMER_SLEEP: float = 0.1
 
 # Default gRPC host if not set by environment variable
 GRPC_HOST_DEFAULT: str = "localhost"
+GRPC_HOST_DEFAULT: str = "localhost"
 
 # Default gRPC port if not set by environment variable
+GRPC_PORT_DEFAULT: int = 50051
 GRPC_PORT_DEFAULT: int = 50051
 
 # gRPC Keepalive settings (milliseconds)
 GRPC_KEEPALIVE_TIME_MS: int = 45 * 1000
 GRPC_KEEPALIVE_TIMEOUT_MS: int = 15 * 1000
 GRPC_KEEPALIVE_PERMIT_WITHOUT_CALLS: int = 1 # Boolean represented as 1 (True)
+GRPC_KEEPALIVE_TIME_MS: int = 45 * 1000
+GRPC_KEEPALIVE_TIMEOUT_MS: int = 15 * 1000
+GRPC_KEEPALIVE_PERMIT_WITHOUT_CALLS: int = 1 # Boolean represented as 1 (True)
 
 # gRPC call timeout settings (seconds)
 GRPC_CALL_TIMEOUT: float = 10.0
-
+GRPC_CALL_TIMEOUT: float = 10.0
+
+# Heartbeat interval (seconds)
+HEARTBEAT_INTERVAL_SECONDS: float = 30.0
 # Heartbeat interval (seconds)
 HEARTBEAT_INTERVAL_SECONDS: float = 30.0
 
@@ -51,24 +70,36 @@
 GRPC_READINESS_CHECK_TIMEOUT: float = 15.0
 GRPC_READINESS_CHECK_RETRIES: int = 3
 GRPC_READINESS_CHECK_RETRY_DELAY: float = 2.0
+GRPC_READINESS_CHECK_TIMEOUT: float = 15.0
+GRPC_READINESS_CHECK_RETRIES: int = 3
+GRPC_READINESS_CHECK_RETRY_DELAY: float = 2.0
 
 # Default Mistral model if not set by environment variable
 MISTRAL_MODEL_DEFAULT: str = "mistral-small-latest"
+MISTRAL_MODEL_DEFAULT: str = "mistral-small-latest"
 
 # Default RabbitMQ host if not set by environment variable
 RABBITMQ_HOST_DEFAULT: str = "localhost"
+RABBITMQ_HOST_DEFAULT: str = "localhost"
 
 # Default RabbitMQ port if not set by environment variable
+RABBITMQ_PORT_DEFAULT: int = 5672
 RABBITMQ_PORT_DEFAULT: int = 5672
 
 # RabbitMQ connection settings
 RABBITMQ_CONNECTION_ATTEMPTS: int = 3
 RABBITMQ_RETRY_DELAY: int = 5 # Seconds
 RABBITMQ_CONSUME_INACTIVITY_TIMEOUT: float = 1.0 # Seconds
+RABBITMQ_CONNECTION_ATTEMPTS: int = 3
+RABBITMQ_RETRY_DELAY: int = 5 # Seconds
+RABBITMQ_CONSUME_INACTIVITY_TIMEOUT: float = 1.0 # Seconds
 
 # Timeout for joining the consumer thread during cleanup (seconds)
 MQ_CLEANUP_JOIN_TIMEOUT: float = 5.0
 
+# Timeout for joining the consumer thread during cleanup (seconds)
+MQ_CLEANUP_JOIN_TIMEOUT: float = 5.0
+
 # Default Agent Name if not set by environment variable
 DEFAULT_AGENT_NAME_DEFAULT: str = "Unknown_Agent"
 
@@ -76,13 +107,28 @@
 
 # Agent Name
 DEFAULT_AGENT_NAME: str = os.getenv("DEFAULT_AGENT_NAME", DEFAULT_AGENT_NAME_DEFAULT)
+DEFAULT_AGENT_NAME_DEFAULT: str = "Unknown_Agent"
+
+# --- Environment Variable Overrides ---
+
+# Agent Name
+DEFAULT_AGENT_NAME: str = os.getenv("DEFAULT_AGENT_NAME", DEFAULT_AGENT_NAME_DEFAULT)
 
 # gRPC Debug Flag (convert '1' to True, otherwise False)
 GRPC_DEBUG: bool = os.getenv("GRPC_DEBUG", "0") == "1"
+# gRPC Debug Flag (convert '1' to True, otherwise False)
+GRPC_DEBUG: bool = os.getenv("GRPC_DEBUG", "0") == "1"
 
 # gRPC Host
 GRPC_HOST: str = os.getenv("GRPC_HOST", GRPC_HOST_DEFAULT)
-
+GRPC_HOST: str = os.getenv("GRPC_HOST", GRPC_HOST_DEFAULT)
+
+# gRPC Port (convert to int, handle potential errors)
+try:
+    GRPC_PORT: int = int(os.getenv("GRPC_PORT", str(GRPC_PORT_DEFAULT)))
+except ValueError:
+    logger.warning(f"Invalid GRPC_PORT environment variable. Using default: {GRPC_PORT_DEFAULT}")
+    GRPC_PORT = GRPC_PORT_DEFAULT
 # gRPC Port (convert to int, handle potential errors)
 try:
     GRPC_PORT: int = int(os.getenv("GRPC_PORT", str(GRPC_PORT_DEFAULT)))
@@ -94,12 +140,18 @@
 MISTRAL_API_KEY: Optional[str] = os.getenv("MISTRAL_API_KEY")
 if not MISTRAL_API_KEY:
     logger.warning("MISTRAL_API_KEY environment variable is not set. LLM functionality may be limited.")
+# Mistral API Key (required, no default)
+MISTRAL_API_KEY: Optional[str] = os.getenv("MISTRAL_API_KEY")
+if not MISTRAL_API_KEY:
+    logger.warning("MISTRAL_API_KEY environment variable is not set. LLM functionality may be limited.")
 
 # Mistral Model
 MISTRAL_MODEL: str = os.getenv("MISTRAL_MODEL", MISTRAL_MODEL_DEFAULT)
+MISTRAL_MODEL: str = os.getenv("MISTRAL_MODEL", MISTRAL_MODEL_DEFAULT)
 
 # RabbitMQ Host
 RABBITMQ_HOST: str = os.getenv("RABBITMQ_HOST", RABBITMQ_HOST_DEFAULT)
+RABBITMQ_HOST: str = os.getenv("RABBITMQ_HOST", RABBITMQ_HOST_DEFAULT)
 
 # RabbitMQ Port (convert to int, handle potential errors)
 try:
@@ -107,9 +159,32 @@
 except ValueError:
     logger.warning(f"Invalid RABBITMQ_PORT environment variable. Using default: {RABBITMQ_PORT_DEFAULT}")
     RABBITMQ_PORT = RABBITMQ_PORT_DEFAULT
+# RabbitMQ Port (convert to int, handle potential errors)
+try:
+    RABBITMQ_PORT: int = int(os.getenv("RABBITMQ_PORT", str(RABBITMQ_PORT_DEFAULT)))
+except ValueError:
+    logger.warning(f"Invalid RABBITMQ_PORT environment variable. Using default: {RABBITMQ_PORT_DEFAULT}")
+    RABBITMQ_PORT = RABBITMQ_PORT_DEFAULT
 
 # --- Agent Metadata --- #
-
+# --- Agent Metadata --- #
+
+def create_agent_metadata(agent_name_override: Optional[str] = None) -> Tuple[str, str]:
+    """
+    Generates a unique agent ID and determines the agent name.
+
+    Uses the provided agent_name_override if available, otherwise falls back
+    to the DEFAULT_AGENT_NAME configuration.
+
+    Args:
+        agent_name_override: An optional name to assign to the agent.
+
+    Returns:
+        A tuple containing the unique agent ID (str) and the agent name (str).
+    """
+    agent_id = f"agent_{uuid.uuid4()}"
+    agent_name = agent_name_override if agent_name_override else DEFAULT_AGENT_NAME
+    logger.info(f"Generated Agent ID: {agent_id}, Agent Name: {agent_name}")
 def create_agent_metadata(agent_name_override: Optional[str] = None) -> Tuple[str, str]:
     """
     Generates a unique agent ID and determines the agent name.
@@ -129,4 +204,7 @@
     return agent_id, agent_name
 
 # Log loaded configuration for debugging (optional)
+logger.debug(f"Loaded configuration: GRPC_HOST={GRPC_HOST}, GRPC_PORT={GRPC_PORT}, RABBITMQ_HOST={RABBITMQ_HOST}, ...")
+
+# Log loaded configuration for debugging (optional)
 logger.debug(f"Loaded configuration: GRPC_HOST={GRPC_HOST}, GRPC_PORT={GRPC_PORT}, RABBITMQ_HOST={RABBITMQ_HOST}, ...")